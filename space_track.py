--- conflicted
+++ resolved
@@ -30,12 +30,7 @@
     def authenticate(self):
         """Authenticate with Space-Track.org"""
         if not self.username or not self.password:
-<<<<<<< HEAD
             raise ValueError("Space-Track.org credentials not found. Please provide them via the login form.")
-=======
-            raise ValueError("Space-Track.org credentials not found. Please provide username and password.")
-        
->>>>>>> fa2737c1
         credentials = {
             'identity': self.username,
             'password': self.password
